--- conflicted
+++ resolved
@@ -42,14 +42,10 @@
     # Input options (mutually exclusive)
     input_group = parser.add_mutually_exclusive_group(required=True)
     input_group.add_argument("--cidr", metavar="CIDR", help="Scan IP range in CIDR notation")
-<<<<<<< HEAD
-    input_group.add_argument("--file", "-f", metavar="FILE", help="Input file (supports mixed IPs, URLs, and hostnames)")
-    input_group.add_argument("--url", "-u", metavar="URL", help="Single URL or hostname to scan")
-=======
     input_group.add_argument(
         "--file", "-f", metavar="FILE", help="Input file (supports mixed IPs, URLs, and hostnames)"
     )
->>>>>>> ec523acd
+    input_group.add_argument("--url", "-u", metavar="URL", help="Single URL or hostname to scan")
 
     # Output options
     parser.add_argument(
@@ -245,9 +241,9 @@
     Returns:
         DomainFilter instance or None if no filtering requested
     """
-<<<<<<< HEAD
+    from pathlib import Path
+
     from .domain_filter import DomainFilter
-    from pathlib import Path
 
     # Handle include-domains (allowlist mode)
     if hasattr(args, 'include_domains') and args.include_domains:
@@ -258,18 +254,6 @@
         else:
             # Treat as comma-separated list
             return DomainFilter.from_comma_separated_include(args.include_domains)
-=======
-    if not args.exclude_domains and args.no_default_exclusions:
-        # No filtering at all
-        return None
-
-    from pathlib import Path
-
-    from .domain_filter import DomainFilter
-
-    # Determine if we use defaults
-    use_defaults = not args.no_default_exclusions
->>>>>>> ec523acd
 
     # Handle exclude-domains (blocklist mode)
     if args.exclude_domains:
@@ -282,18 +266,14 @@
             return DomainFilter.from_file(exclude_path, use_defaults=use_defaults)
         else:
             # Treat as comma-separated list
-<<<<<<< HEAD
-            return DomainFilter.from_comma_separated(args.exclude_domains, use_defaults=use_defaults)
+            return DomainFilter.from_comma_separated(
+                args.exclude_domains, use_defaults=use_defaults
+            )
 
     # No explicit filtering specified
     if args.no_default_exclusions:
         # No filtering at all
         return None
-=======
-            return DomainFilter.from_comma_separated(
-                args.exclude_domains, use_defaults=use_defaults
-            )
->>>>>>> ec523acd
     else:
         # Just use defaults
         return DomainFilter(use_defaults=True)
