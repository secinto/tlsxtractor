--- conflicted
+++ resolved
@@ -180,12 +180,6 @@
             if self._progress_line_active:
                 print(f"\r{' ' * 120}\r", end="")
 
-<<<<<<< HEAD
-            domain_list = ", ".join(csp_domains[:10])  # Limit to first 10 for display
-            count_msg = f" (+{len(csp_domains) - 10} more)" if len(csp_domains) > 10 else ""
-            host_info = f" ({hostname})" if hostname else ""
-            message = f"[{ip}:{port}]{host_info} CSP domains: {domain_list}{count_msg}"
-=======
             # Limit to first 10 for display
             domain_list = ", ".join(csp_domains[:10])
             count_msg = (
@@ -193,8 +187,8 @@
                 if len(csp_domains) > 10
                 else ""
             )
-            message = f"[{ip}:{port}] CSP domains: {domain_list}{count_msg}"
->>>>>>> ec523acd
+            host_info = f" ({hostname})" if hostname else ""
+            message = f"[{ip}:{port}]{host_info} CSP domains: {domain_list}{count_msg}"
             colored = self._colorize(message, "35")  # Magenta
             print(colored)
 
