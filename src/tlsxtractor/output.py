--- conflicted
+++ resolved
@@ -105,13 +105,9 @@
 
     @staticmethod
     def analyze_results(
-<<<<<<< HEAD
         results: Any,
-        domain_filter: Optional['DomainFilter'] = None,
+        domain_filter: Optional["DomainFilter"] = None,
         input_hostnames: Optional[Set[str]] = None
-=======
-        results: Any, domain_filter: Optional["DomainFilter"] = None
->>>>>>> ec523acd
     ) -> Dict[str, Any]:
         """
         Analyze scan results and extract hostname summary.
@@ -145,7 +141,7 @@
             # Skip if result is None or not a dict
             if result is None or not isinstance(result, dict):
                 return
-            
+
             # Extract from SNI
             if result.get("sni"):
                 all_hostnames.add(result["sni"])
