--- conflicted
+++ resolved
@@ -103,11 +103,8 @@
         use_defaults: bool = True,
         custom_exclusions: Optional[List[str]] = None,
         enable_regex: bool = False,
-<<<<<<< HEAD
         mode: str = "exclude",
         custom_inclusions: Optional[List[str]] = None,
-=======
->>>>>>> ec523acd
     ):
         """
         Initialize domain filter.
@@ -397,14 +394,15 @@
         Returns:
             Dictionary with pattern counts
         """
-<<<<<<< HEAD
         if self.mode == "exclude":
             return {
                 "mode": "exclude",
                 "exact_matches": len(self._exact_matches),
                 "wildcard_patterns": len(self._wildcard_patterns),
                 "regex_patterns": len(self._regex_patterns),
-                "total_patterns": len(self._exact_matches) + len(self._wildcard_patterns) + len(self._regex_patterns),
+                "total_patterns": len(self._exact_matches)
+                + len(self._wildcard_patterns)
+                + len(self._regex_patterns),
                 "filtered_count": self._filtered_count,
             }
         else:  # include mode
@@ -413,20 +411,11 @@
                 "exact_matches": len(self._include_exact_matches),
                 "wildcard_patterns": len(self._include_wildcard_patterns),
                 "regex_patterns": len(self._include_regex_patterns),
-                "total_patterns": len(self._include_exact_matches) + len(self._include_wildcard_patterns) + len(self._include_regex_patterns),
+                "total_patterns": len(self._include_exact_matches)
+                + len(self._include_wildcard_patterns)
+                + len(self._include_regex_patterns),
                 "filtered_count": self._filtered_count,
             }
-=======
-        return {
-            "exact_matches": len(self._exact_matches),
-            "wildcard_patterns": len(self._wildcard_patterns),
-            "regex_patterns": len(self._regex_patterns),
-            "total_patterns": len(self._exact_matches)
-            + len(self._wildcard_patterns)
-            + len(self._regex_patterns),
-            "filtered_count": self._filtered_count,
-        }
->>>>>>> ec523acd
 
     @classmethod
     def from_file(cls, file_path: Union[str, Path], use_defaults: bool = True) -> "DomainFilter":
